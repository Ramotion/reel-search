Pod::Spec.new do |s|

  s.name         = "RAMReel"
<<<<<<< HEAD
  s.version      = "0.10.1"
=======
  s.version      = "0.9.11"
>>>>>>> fac07d4c
  s.summary      = "Live search control with reel of suggestions"

  s.homepage     = "https://github.com/Ramotion/reel-search"

  s.license      = "MIT"

  s.author       = { "Mikhail Stepkin, Ramotion Inc." => "mikhail.s@ramotion.com" }

  s.platform     = :ios, "8.2"

<<<<<<< HEAD
  s.source       = { :git => "https://github.com/Ramotion/reel-search.git", :tag => "0.10.1" }
=======
  s.source       = { :git => "https://github.com/Ramotion/reel-search.git", :tag => "0.9.11" }
>>>>>>> fac07d4c

  s.source_files = "RAMReel/Framework", "RAMReel/Framework/**/*.{h,m,swift}"

  s.resources    = "RAMReel/Roboto/*.*"

  s.requires_arc = true

end<|MERGE_RESOLUTION|>--- conflicted
+++ resolved
@@ -1,11 +1,7 @@
 Pod::Spec.new do |s|
 
   s.name         = "RAMReel"
-<<<<<<< HEAD
-  s.version      = "0.10.1"
-=======
-  s.version      = "0.9.11"
->>>>>>> fac07d4c
+  s.version      = "0.10.2"
   s.summary      = "Live search control with reel of suggestions"
 
   s.homepage     = "https://github.com/Ramotion/reel-search"
@@ -16,11 +12,7 @@
 
   s.platform     = :ios, "8.2"
 
-<<<<<<< HEAD
-  s.source       = { :git => "https://github.com/Ramotion/reel-search.git", :tag => "0.10.1" }
-=======
-  s.source       = { :git => "https://github.com/Ramotion/reel-search.git", :tag => "0.9.11" }
->>>>>>> fac07d4c
+  s.source       = { :git => "https://github.com/Ramotion/reel-search.git", :tag => "0.10.2" }
 
   s.source_files = "RAMReel/Framework", "RAMReel/Framework/**/*.{h,m,swift}"
 
