--- conflicted
+++ resolved
@@ -9,50 +9,49 @@
 import UIKit
 
 /**
-Types that implement this protocol are expected to have string representation.
-This protocol is separated from Printable and it's description property on purpose.
-*/
+ Types that implement this protocol are expected to have string representation.
+ This protocol is separated from Printable and it's description property on purpose.
+ */
 public protocol Renderable {
-
+    
     /**
-    Implement this method in order to be able to put data to textField field
-    Simplest implementation may return just object description
-    */
+     Implement this method in order to be able to put data to textField field
+     Simplest implementation may return just object description
+     */
     func render() -> String
-
+    
 }
 
 /**
-Types that implement this protocol are expected to be constructuble from string
-*/
+ Types that implement this protocol are expected to be constructuble from string
+ */
 public protocol Parsable {
-
+    
     /**
-    Implement this method in order to be able to construct your data from string
-    */
+     Implement this method in order to be able to construct your data from string
+     */
     static func parse(string: String) -> Self?
 }
 
 extension String: Renderable {
-
+    
     public func render() -> String {
         return self
     }
-
+    
 }
 
 extension String: Parsable {
-
+    
     public static func parse(string: String) -> String? {
         return string
     }
-
+    
 }
 
 /**
-Reel class
-*/
-@available(iOS 8.2, *)
+ Reel class
+ */
 public final class RAMReel
     <
     CellClass: UICollectionViewCell,
@@ -65,13 +64,12 @@
     DataSource.ResultType: Renderable,
     DataSource.ResultType: Parsable
 > {
-
     /// Container view
     public let view: UIView
-
+    
     /// Gradient View
     let gradientView: GradientView
-
+    
     // MARK: TextField
     let reactor: TextFieldReactor<DataSource, CollectionWrapperClass>
     let textField: TextFieldClass
@@ -92,34 +90,30 @@
     typealias CollectionWrapperClass = CollectionViewWrapper<DataSource.ResultType, CellClass>
     let wrapper: CollectionWrapperClass
     public let collectionView: UICollectionView
-
+    
     // MARK: Data Source
     public let dataSource: DataSource
-
+    
     // MARK: Selected Item
     /**
     Use this property to get which item was selected.
     Value is nil, if data source output is empty.
     */
     public var selectedItem: DataSource.ResultType? {
-<<<<<<< HEAD
-        return wrapper.selectedItem ?? textField.text.flatMap(DataSource.ResultType.parse)
-=======
-        return flatMap(textField.text, DataSource.ResultType.parse)
->>>>>>> fac07d4c
-    }
-
+        return textField.text.flatMap(DataSource.ResultType.parse)
+    }
+    
     // MARK: Hooks
     /**
     Type of selected item change callback hook
     */
-    public typealias HookType = (DataSource.ResultType) -> Void
+    public typealias HookType = (DataSource.ResultType) -> ()
     /// This hooks that are called on selected item change
     public var hooks: [HookType] = []
-
+    
     // MARK: Layout
     let layout: UICollectionViewLayout = RAMCollectionViewLayout()
-
+    
     // MARK: Theme
     /// Visual appearance theme
     public var theme:Theme = RAMTheme.sharedTheme {
@@ -128,138 +122,113 @@
             updatePlaceholder(self.placeholder)
         }
     }
-
+    
     private func updateVisuals() {
-<<<<<<< HEAD
-        let theme = self.theme
-        self.textField.textColor = theme.textColor
-=======
         self.view.tintColor = theme.textColor
         
->>>>>>> fac07d4c
         self.textField.font = theme.font
         self.textField.textColor = theme.textColor
-        self.textField.tintColor = theme.textColor
+        (self.textField as UITextField).tintColor = theme.textColor
         self.textField.keyboardAppearance = UIKeyboardAppearance.Dark
         self.gradientView.listBackgroundColor = theme.listBackgroundColor
-
+        
         self.view.layer.mask = self.gradientView.layer
         self.view.backgroundColor = UIColor.clearColor()
-
+        
         self.collectionView.backgroundColor = theme.listBackgroundColor
         self.collectionView.showsHorizontalScrollIndicator = false
         self.collectionView.showsVerticalScrollIndicator   = false
-
+        
         self.textField.autocapitalizationType = UITextAutocapitalizationType.None
         self.textField.autocorrectionType     = UITextAutocorrectionType.No
         self.textField.clearButtonMode        = UITextFieldViewMode.WhileEditing
-
+        
         self.updatePlaceholder(self.placeholder)
-
+        
         self.wrapper.theme = self.theme
-
-        let visibleCells = self.collectionView.visibleCells() as! [CellClass]
+        
+        let visibleCells: [CellClass] = self.collectionView.visibleCells() as! [CellClass]
         let _ = visibleCells.map { (var cell: CellClass) -> Void in
             cell.theme = self.theme
         }
     }
-
+    
     public var placeholder: String = "" {
         willSet {
             updatePlaceholder(newValue)
         }
     }
-
+    
     private func updatePlaceholder(placeholder:String) {
-<<<<<<< HEAD
-        let theme = self.theme
-        self.textField.attributedPlaceholder = NSAttributedString(string: placeholder, attributes: [
-            NSForegroundColorAttributeName: theme.textColor.colorWithAlphaComponent(0.5)
-=======
         let themeFont = self.theme.font
         let size = self.textField.textRectForBounds(textField.bounds).height * themeFont.pointSize / themeFont.lineHeight * 0.8
         let font = (size > 0) ? (UIFont(name: themeFont.fontName, size: size) ?? themeFont) : themeFont
         self.textField.attributedPlaceholder = NSAttributedString(string: placeholder, attributes: [
             NSFontAttributeName: font,
             NSForegroundColorAttributeName: self.theme.textColor.colorWithAlphaComponent(0.5)
->>>>>>> fac07d4c
             ])
     }
-
+    
     var bottomConstraints: [NSLayoutConstraint] = []
     let keyboardCallbackWrapper: NotificationCallbackWrapper
-
+    
     // MARK: Initialization
     /**
-    - parameter frame: Rect that Reel will occupy
-
-    - parameter dataSource: Object of type that implements FlowDataSource protocol
-
+    :param: frame Rect that Reel will occupy
+    
+    :param: dataSource Object of type that implements FlowDataSource protocol
+    
     :placeholder: Optional text field placeholder
-
+    
     :hook: Optional initial value change hook
     */
     public init(frame: CGRect, dataSource: DataSource, placeholder: String = "", hook: HookType? = nil) {
         self.view = UIView(frame: frame)
         self.dataSource = dataSource
-
+        
         if let h = hook {
             self.hooks.append(h)
         }
-
+        
         // MARK: CollectionView
         self.collectionView = UICollectionView(frame: view.bounds, collectionViewLayout: layout)
         self.collectionView.translatesAutoresizingMaskIntoConstraints = false
         self.view.addSubview(self.collectionView)
-
+        
         self.wrapper = CollectionViewWrapper(collectionView: collectionView, theme: self.theme)
-
+        
         // MARK: TextField
         self.textField = TextFieldClass()
         self.textField.returnKeyType = UIReturnKeyType.Done
         self.textField.translatesAutoresizingMaskIntoConstraints = false
         self.view.addSubview(self.textField)
-
+        
         self.placeholder = placeholder
-
+        
         dataFlow = dataSource *> wrapper
         reactor = textField <&> dataFlow
-
+        
         self.gradientView = GradientView(frame: view.bounds)
         self.gradientView.translatesAutoresizingMaskIntoConstraints = false
-
+        
         views = [
             "collectionView": collectionView,
             "textField": textField
         ]
-
+        
         self.keyboardCallbackWrapper = NotificationCallbackWrapper(name: UIKeyboardWillChangeFrameNotification)
-
+        
         returnTarget  = TextFieldTarget()
         gestureTarget = GestureTarget()
         
         let controlEvents = UIControlEvents.EditingDidEndOnExit
-<<<<<<< HEAD
-        returnTarget = TextFieldTarget(controlEvents: controlEvents)
-
-        self.keyboardCallbackWrapper.callback = keyboard
-
-        returnTarget.beTargetFor(textField)
-        returnTarget.hook = { _ -> Void in
-            if let selectedItem = self.selectedItem
-            {
-                self.textField.text = selectedItem.render()
-                let _ = self.hooks.map { hook -> Void in
-                    hook(selectedItem)
-=======
         returnTarget.beTargetFor(textField, controlEvents: controlEvents) { textField -> () in
             if
                 let text = textField.text,
                 let item = DataSource.ResultType.parse(text)
             {
-                self.hooks.map { hook -> () in
+                for hook in self.hooks {
                     hook(item)
->>>>>>> fac07d4c
                 }
                 self.wrapper.data = []
             }
@@ -272,17 +241,15 @@
             }
         }
         
-        gestureTarget.recognizeFor(collectionView, type: GestureTarget.GestureType.Swipe) { [weak self] _ in
-            
-        }
+        gestureTarget.recognizeFor(collectionView, type: GestureTarget.GestureType.Swipe) { _,_ in }
         
         self.keyboardCallbackWrapper.callback = keyboard
-
+        
         updateVisuals()
         addHConstraints()
         addVConstraints()
     }
-
+    
     deinit {
         NSNotificationCenter.defaultCenter().removeObserver(self)
     }
@@ -291,7 +258,7 @@
         updateVisuals()
         updatePlaceholder(self.placeholder)
     }
-
+    
     public func prepeareForReuse() {
         self.textField.text = ""
         self.dataFlow.transport("")
@@ -299,44 +266,44 @@
     
     // MARK: Constraints
     private let views: [String: UIView]
-
+    
     func addHConstraints() {
         // Horisontal constraints
-        let collectionHConstraints = NSLayoutConstraint.constraintsWithVisualFormat("H:|[collectionView]|", options: NSLayoutFormatOptions.AlignAllCenterX, metrics: nil, views: views) 
+        let collectionHConstraints = NSLayoutConstraint.constraintsWithVisualFormat("H:|[collectionView]|", options: NSLayoutFormatOptions.AlignAllCenterX, metrics: nil, views: views)
         view.addConstraints(collectionHConstraints)
-
-        let textFieldHConstraints = NSLayoutConstraint.constraintsWithVisualFormat("H:|-(20)-[textField]-(20)-|", options: NSLayoutFormatOptions.AlignAllCenterX, metrics: nil, views: views) 
+        
+        let textFieldHConstraints = NSLayoutConstraint.constraintsWithVisualFormat("H:|-(20)-[textField]-(20)-|", options: NSLayoutFormatOptions.AlignAllCenterX, metrics: nil, views: views)
         view.addConstraints(textFieldHConstraints)
     }
-
+    
     func addVConstraints() {
         // Vertical constraints
-        let collectionVConstraints = NSLayoutConstraint.constraintsWithVisualFormat("V:|[collectionView]|", options: NSLayoutFormatOptions.AlignAllCenterY, metrics: nil, views: views) 
+        let collectionVConstraints = NSLayoutConstraint.constraintsWithVisualFormat("V:|[collectionView]|", options: NSLayoutFormatOptions.AlignAllCenterY, metrics: nil, views: views)
         view.addConstraints(collectionVConstraints)
-
+        
         if let bottomConstraint = collectionVConstraints.filter({ $0.firstAttribute == NSLayoutAttribute.Bottom }).first {
             bottomConstraints.append(bottomConstraint)
         }
-
-        let textFieldVConstraints = [NSLayoutConstraint(item: textField, attribute: NSLayoutAttribute.CenterY, relatedBy: NSLayoutRelation.Equal, toItem: collectionView, attribute: NSLayoutAttribute.CenterY, multiplier: 1.0, constant: 0.0)] + NSLayoutConstraint.constraintsWithVisualFormat("V:[textField(>=44)]", options: NSLayoutFormatOptions.AlignAllCenterY, metrics: nil, views: views) 
+        
+        let textFieldVConstraints = [NSLayoutConstraint(item: textField, attribute: NSLayoutAttribute.CenterY, relatedBy: NSLayoutRelation.Equal, toItem: collectionView, attribute: NSLayoutAttribute.CenterY, multiplier: 1.0, constant: 0.0)] + NSLayoutConstraint.constraintsWithVisualFormat("V:[textField(>=44)]", options: NSLayoutFormatOptions.AlignAllCenterY, metrics: nil, views: views)
         view.addConstraints(textFieldVConstraints)
     }
-
+    
     func keyboard(notification: NSNotification) {
         if
             let userInfo = notification.userInfo as! [String: AnyObject]?,
-
+            
             let endFrame   = userInfo[UIKeyboardFrameEndUserInfoKey]?.CGRectValue,
-
+            
             let animDuration: NSTimeInterval = userInfo[UIKeyboardAnimationDurationUserInfoKey]?.doubleValue,
             let animCurveRaw = userInfo[UIKeyboardAnimationCurveUserInfoKey]?.unsignedIntegerValue
         {
             let animCurve = UIViewAnimationOptions(rawValue: UInt(animCurveRaw))
-
-            let _ = self.bottomConstraints.map { (bottomConstraint: NSLayoutConstraint) -> Void in
-                bottomConstraint.constant = self.view.frame.height - endFrame.origin.y
+                
+            for bottomConstraint in self.bottomConstraints {
+                bottomConstraint.constant = self.view.frame.height - endFrame.origin.y                    
             }
-
+            
             UIView.animateWithDuration(animDuration,
                 delay: 0.0,
                 options: animCurve,
@@ -346,21 +313,21 @@
                 }, completion: nil)
         }
     }
-
+    
 }
 
 class NotificationCallbackWrapper: NSObject {
-
+    
     func callItBack(notification: NSNotification) {
         callback?(notification)
     }
-
-    typealias NotificationToVoid = (NSNotification) -> Void
+    
+    typealias NotificationToVoid = (NSNotification) -> ()
     var callback: NotificationToVoid?
-
+    
     init(name: String, object: AnyObject? = nil) {
         super.init()
-
+        
         NSNotificationCenter.defaultCenter().addObserver(
             self,
             selector: Selector("callItBack:"),
@@ -368,11 +335,11 @@
             object: object
         )
     }
-
+    
     deinit {
         NSNotificationCenter.defaultCenter().removeObserver(self)
     }
-
+    
 }
 
 final class GestureTarget: NSObject, UIGestureRecognizerDelegate {
